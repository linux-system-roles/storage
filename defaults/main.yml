--- conflicted
+++ resolved
@@ -25,17 +25,15 @@
   mount_passno: 0
   mount_device_identifier: "uuid"  # uuid|label|path
 
-<<<<<<< HEAD
   raid_level: null
   raid_device_count: null
   raid_spare_count: null
   raid_chunk_size: null
   raid_metadata_version: null
-=======
+
   encryption: false
   encryption_passphrase: null
   encryption_key_file: null
   encryption_cipher: null
   encryption_key_size: null
-  encryption_luks_version: null
->>>>>>> 98fd8bdd
+  encryption_luks_version: null