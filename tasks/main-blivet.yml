---
- name: get a list of rpm packages installed on host machine
  package_facts:
    manager: "auto"
  when: false

- name: make sure blivet is available
  package:
    name: "{{ blivet_package_list }}"
    state: present

<<<<<<< HEAD
##
## This is all to fill in missing defaults in the list of pools (and their volumes).
##
## The pools are easy, as are the standalone volumes. The pool volumes are trickier,
## perhaps because I am new to ansible/yaml/jinja.
##
- name: initialize internal facts
  set_fact:
    _storage_pools: []  # list of pools w/ defaults applied as necessary
    _storage_volumes: []  # list of standalone volumes w/ defaults applied as necessary
    _storage_vol_defaults: []  # list w/ volume default dict for each pool volume
    _storage_vols_no_defaults: []  # combined list of pool volumes w/o defaults applied
    _storage_vols_w_defaults: []  # combined list of volumes w/ defaults applied
    _storage_vol_pools: []  # combined list of pool name for each volume
    _storage_vols_no_defaults_by_pool: {}  # dict w/ pool name keys and pool volume list values

- name: Apply defaults to pools and volumes [1/6]
  set_fact:
    _storage_pools: "{{ _storage_pools|default([]) }} + [ {{ storage_pool_defaults|combine(pool) }} ]"
  loop: "{{ storage_pools|default([]) }}"
  loop_control:
    loop_var: pool
  when: storage_pools is defined

- name: Apply defaults to pools and volumes [2/6]
  set_fact:
    _storage_vols_no_defaults: "{{ _storage_vols_no_defaults|default([]) }} + [{{ item.1 }}]"
    _storage_vol_defaults: "{{ _storage_vol_defaults|default([]) }} + [{{ storage_volume_defaults }}]"
    _storage_vol_pools: "{{ _storage_vol_pools|default([]) }} + ['{{ item.0.name }}']"
  loop: "{{ _storage_pools|subelements('volumes', skip_missing=true) }}"
  when: storage_pools is defined

- name: Apply defaults to pools and volumes [3/6]
  set_fact:
    _storage_vols_w_defaults: "{{ _storage_vols_w_defaults|default([]) }} + [ {{ item.1|combine(item.0, {'pool': _storage_vol_pools[idx]}) }} ]"
  loop: "{{ _storage_vols_no_defaults|zip(_storage_vol_defaults)|list }}"
  loop_control:
    index_var: idx
  when: storage_pools is defined

- name: Apply defaults to pools and volumes [4/6]
  set_fact:
    # json_query(...) used instead of "|selectattr('pool', 'equalto', item.name)|list"
    # as that expression wouldn't work with Jinja versions <2.8
    _storage_vols_no_defaults_by_pool: "{{ _storage_vols_no_defaults_by_pool|default({})|
                                        combine({item.name: _storage_vols_w_defaults|json_query('[?pool==`\"{}\"`]'.format(item.name))}) }}"
  loop: "{{ _storage_pools }}"
  when: storage_pools is defined

- name: Apply defaults to pools and volumes [5/6]
  set_fact:
    _storage_pools: "{{ _storage_pools[:idx] }} +
                     [ {{ pool|combine({'volumes': _storage_vols_no_defaults_by_pool[pool.name]}) }} ] +
                     {{ _storage_pools[idx+1:] }}"
  loop: "{{ _storage_pools }}"
  loop_control:
    loop_var: pool
    index_var: idx
  when: storage_pools is defined

- name: Apply defaults to pools and volumes [6/6]
  set_fact:
    _storage_volumes: "{{ _storage_volumes|default([]) }} + [ {{ storage_volume_defaults|combine(volume) }} ]"
  loop: "{{ storage_volumes|default([]) }}"
  loop_control:
    loop_var: volume
  when: storage_volumes is defined

##
## End of absurdly long process to inject defaults into user-specified pools and volumes lists.
##

- name: Debug _storage_pools
  debug:
    var: _storage_pools

- name: Debug _storage_volumes
  debug:
    var: _storage_volumes
=======
- debug:
    var: storage_pools

- debug:
    var: storage_volumes
>>>>>>> ec5f2abf

- name: get required packages
  blivet:
    pools: "{{ storage_pools|default([]) }}"
    volumes: "{{ storage_volumes|default([]) }}"
    use_partitions: "{{ storage_use_partitions }}"
    disklabel_type: "{{ storage_disklabel_type }}"
    pool_defaults: "{{ storage_pool_defaults }}"
    volume_defaults: "{{ storage_volume_defaults }}"
    packages_only: true
  register: package_info

- name: enable copr repositories if needed
  include_tasks: "enable_coprs.yml"
  vars:
    copr_packages: "{{ package_info.packages }}"

- name: make sure required packages are installed
  package:
    name: "{{ package_info.packages }}"
    state: present

- name: get service facts
  service_facts:

- name: Set storage_cryptsetup_services
  set_fact:
    # For an explanation of the to_json|from_json silliness, see
    # https://github.com/ansible-collections/community.general/issues/320
    storage_cryptsetup_services: "{{ ansible_facts.services|to_json|
      from_json|json_query('*.name')|
      json_query('[?starts_with(@, `\"systemd-cryptsetup@\"`)]') }}"

- block:
    - name: Mask the systemd cryptsetup services
      systemd:
        name: "{{ item }}"
        masked: yes
      loop: "{{ storage_cryptsetup_services }}"

    - name: manage the pools and volumes to match the specified state
      blivet:
        pools: "{{ storage_pools|default([]) }}"
        volumes: "{{ storage_volumes|default([]) }}"
        use_partitions: "{{ storage_use_partitions }}"
        disklabel_type: "{{ storage_disklabel_type }}"
        pool_defaults: "{{ storage_pool_defaults }}"
        volume_defaults: "{{ storage_volume_defaults }}"
        safe_mode: "{{ storage_safe_mode }}"
        # yamllint disable-line rule:line-length
        diskvolume_mkfs_option_map: "{{ __storage_blivet_diskvolume_mkfs_option_map|d(omit) }}"
        # yamllint enable rule:line-length
      register: blivet_output
  rescue:
    - name: failed message
      fail:
        msg: "{{ ansible_failed_result }}"
  always:
    - name: Unmask the systemd cryptsetup services
      systemd:
        name: "{{ item }}"
        masked: no
      loop: "{{ storage_cryptsetup_services }}"

- name: Debug blivet_output
  debug:
    var: blivet_output

- name: set the list of pools for test verification
  set_fact:
    _storage_pools_list: "{{ blivet_output.pools }}"

- name: set the list of volumes for test verification
  set_fact:
    _storage_volumes_list: "{{ blivet_output.volumes }}"

# Mount Management
#
# remove obsolete mounts
#  removed
#  reformatted (just add w/ new settings?)
#  changed options? (just add w/ new settings?)
# add new mounts
#
# XXX Apparently we have to do the removals, then tell systemd to
#     update its view, then set up the new mounts. Otherwise,
#     systemd will forcibly prevent mounting a new volume to an
#     existing mount point.
- name: remove obsolete mounts
  mount:
    src: "{{ mount_info['src']|default(omit) }}"
    path: "{{ mount_info['path'] }}"
    fstype: "{{ mount_info['fstype']|default(omit) }}"
    opts: "{{ mount_info['opts']|default(omit) }}"
    state: "{{ mount_info['state'] }}"
  loop: "{{ blivet_output.mounts|json_query('[?state==`absent`]') }}"
  loop_control:
    loop_var: mount_info

- name: tell systemd to refresh its view of /etc/fstab
  systemd:
    daemon_reload: yes
  when: blivet_output['mounts']

- name: set up new/current mounts
  mount:
    src: "{{ mount_info['src']|default(omit) }}"
    path: "{{ mount_info['path'] }}"
    fstype: "{{ mount_info['fstype']|default(omit) }}"
    opts: "{{ mount_info['opts']|default(omit) }}"
    state: "{{ mount_info['state'] }}"
  loop: "{{ blivet_output.mounts|json_query('[?state!=`absent`]') }}"
  loop_control:
    loop_var: mount_info

- name: tell systemd to refresh its view of /etc/fstab
  systemd:
    daemon_reload: yes
  when: blivet_output['mounts']

#
# Manage /etc/crypttab
#
- name: Manage /etc/crypttab to account for changes we just made
  crypttab:
    name: "{{ entry.name }}"
    backing_device: "{{ entry.backing_device }}"
    password: "{{ entry.password }}"
    state: "{{ entry.state }}"
  loop: "{{ blivet_output.crypts }}"
  loop_control:
    loop_var: entry

#
# Update facts since we may have changed system state.
#
# Should this be in a handler instead?
#
- name: Update facts
  setup:
  when: not ansible_check_mode<|MERGE_RESOLUTION|>--- conflicted
+++ resolved
@@ -9,93 +9,12 @@
     name: "{{ blivet_package_list }}"
     state: present
 
-<<<<<<< HEAD
-##
-## This is all to fill in missing defaults in the list of pools (and their volumes).
-##
-## The pools are easy, as are the standalone volumes. The pool volumes are trickier,
-## perhaps because I am new to ansible/yaml/jinja.
-##
-- name: initialize internal facts
-  set_fact:
-    _storage_pools: []  # list of pools w/ defaults applied as necessary
-    _storage_volumes: []  # list of standalone volumes w/ defaults applied as necessary
-    _storage_vol_defaults: []  # list w/ volume default dict for each pool volume
-    _storage_vols_no_defaults: []  # combined list of pool volumes w/o defaults applied
-    _storage_vols_w_defaults: []  # combined list of volumes w/ defaults applied
-    _storage_vol_pools: []  # combined list of pool name for each volume
-    _storage_vols_no_defaults_by_pool: {}  # dict w/ pool name keys and pool volume list values
 
-- name: Apply defaults to pools and volumes [1/6]
-  set_fact:
-    _storage_pools: "{{ _storage_pools|default([]) }} + [ {{ storage_pool_defaults|combine(pool) }} ]"
-  loop: "{{ storage_pools|default([]) }}"
-  loop_control:
-    loop_var: pool
-  when: storage_pools is defined
-
-- name: Apply defaults to pools and volumes [2/6]
-  set_fact:
-    _storage_vols_no_defaults: "{{ _storage_vols_no_defaults|default([]) }} + [{{ item.1 }}]"
-    _storage_vol_defaults: "{{ _storage_vol_defaults|default([]) }} + [{{ storage_volume_defaults }}]"
-    _storage_vol_pools: "{{ _storage_vol_pools|default([]) }} + ['{{ item.0.name }}']"
-  loop: "{{ _storage_pools|subelements('volumes', skip_missing=true) }}"
-  when: storage_pools is defined
-
-- name: Apply defaults to pools and volumes [3/6]
-  set_fact:
-    _storage_vols_w_defaults: "{{ _storage_vols_w_defaults|default([]) }} + [ {{ item.1|combine(item.0, {'pool': _storage_vol_pools[idx]}) }} ]"
-  loop: "{{ _storage_vols_no_defaults|zip(_storage_vol_defaults)|list }}"
-  loop_control:
-    index_var: idx
-  when: storage_pools is defined
-
-- name: Apply defaults to pools and volumes [4/6]
-  set_fact:
-    # json_query(...) used instead of "|selectattr('pool', 'equalto', item.name)|list"
-    # as that expression wouldn't work with Jinja versions <2.8
-    _storage_vols_no_defaults_by_pool: "{{ _storage_vols_no_defaults_by_pool|default({})|
-                                        combine({item.name: _storage_vols_w_defaults|json_query('[?pool==`\"{}\"`]'.format(item.name))}) }}"
-  loop: "{{ _storage_pools }}"
-  when: storage_pools is defined
-
-- name: Apply defaults to pools and volumes [5/6]
-  set_fact:
-    _storage_pools: "{{ _storage_pools[:idx] }} +
-                     [ {{ pool|combine({'volumes': _storage_vols_no_defaults_by_pool[pool.name]}) }} ] +
-                     {{ _storage_pools[idx+1:] }}"
-  loop: "{{ _storage_pools }}"
-  loop_control:
-    loop_var: pool
-    index_var: idx
-  when: storage_pools is defined
-
-- name: Apply defaults to pools and volumes [6/6]
-  set_fact:
-    _storage_volumes: "{{ _storage_volumes|default([]) }} + [ {{ storage_volume_defaults|combine(volume) }} ]"
-  loop: "{{ storage_volumes|default([]) }}"
-  loop_control:
-    loop_var: volume
-  when: storage_volumes is defined
-
-##
-## End of absurdly long process to inject defaults into user-specified pools and volumes lists.
-##
-
-- name: Debug _storage_pools
-  debug:
-    var: _storage_pools
-
-- name: Debug _storage_volumes
-  debug:
-    var: _storage_volumes
-=======
 - debug:
     var: storage_pools
 
 - debug:
     var: storage_volumes
->>>>>>> ec5f2abf
 
 - name: get required packages
   blivet:
